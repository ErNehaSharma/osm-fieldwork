--- conflicted
+++ resolved
@@ -27,10 +27,6 @@
 import json
 from geojson import Point, Feature, FeatureCollection, dump, Polygon
 import geojson
-<<<<<<< HEAD
-from OSMPythonTools.overpass import Overpass
-=======
->>>>>>> d34e4e8a
 from odkconvert.filter_data import FilterData
 from odkconvert.xlsforms import xlsforms_path
 import requests
