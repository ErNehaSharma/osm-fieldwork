# Basemapper.py

Basemapper is a program that makes basemaps for mobile apps in two primary formats:

- mbtiles, supported by many apps.
- sqlite, supported by OSMAnd
 namely

Both of these use formats use underlying sqlite3, with similar database
schemas. 

Basemapper does not store anything in memory, all processing
is done as a stream, so large areas can be downloaded. Time to go buy a
really large hard drive... You can also use this map tile cache for
any program that supports a TMS data source. Luckily once downloaded,
you don't have to update the map tile cache very often, but it's also
easy to do so when you need to.

<<<<<<< HEAD
In addition to that, `Basemapper.py` is a Python script included in the odkconvert package, which builds mbtiles and sqlitedb files for ODK Collect and Osmand, typically containing satellite imagery. The script downloads map tiles to a cache and uses them to generate the basemap files. It does not perform data conversion. The resulting output can be used for visualizing geographic data and analyzing survey responses in a spatial context. The script provides various command-line options for customizing the output, such as setting the zoom levels, boundary, tile cache, output file name, and more.

# Installation
The `odkconvert` package can be installed using `pip`, the Python package manager. To install the package, open a terminal or command prompt and run the following command:

    pip install git+https://github.com/hotosm/odkconvert.git

# Usage
The `Basemapper.py` script is run from the command line. The basic syntax is as follows:

    Basemapper.py [-h] [-v] [-b BOUNDARY] [-z ZOOMS] [-t TILES] [-o OUTFILE] [-d OUTDIR] [-s {ersi,bing,topo,google,oam}] input_file

Converts form with a geoshape question into a map with tile overlays.

# Options
- -input_file, --This is a required positional argument that specifies the path to the input ODK form.
- -h, --help show this help message and exit
- -v, --verbose verbose output
- -b BOUNDARY, --boundary BOUNDARY - The boundary for the area you want
- -z ZOOMS, --zooms ZOOMS - The Zoom levels
- -t TILES, --tiles TILES - Top level directory for tile cache
- -o OUTFILE, --outfile - OUTFILE Output file name
- -d OUTDIR, --outdir OUTDIR -Output directory name for tile cache
- -s {ersi,bing,topo,google,oam}, --source {ersi,bing,topo,google,oam} - Imagery source
=======
## Options

- -h, --help show this help message and exit.
- -v, --verbose verbose output.
- -b BOUNDARY, --boundary BOUNDARY - The boundary for the area you want.
- -z ZOOMS, --zooms ZOOMS - The Zoom levels to support.
- -t TILES, --tiles TILES - Top level directory for tile cache.
- -o OUTFILE, --outfile - OUTFILE Output file name. The file type is determined by the outfile extension.
- -d OUTDIR, --outdir OUTDIR -Output directory name for tile cache.
- -s {ersi,bing,topo,google,oam}, --source {ersi,bing,topo,google,oam} - Imagery source.
>>>>>>> 7ef75870

## Examples

**Example 1:**
Generate a basemap for OSMAnd using ERSI imagery, for an area specified by a geojson bounding box, and supporting zoom levels 12 through 19.

    ./basemapper.py -z 12-19 -b test.geojson -o test.sqlitedb -s ersi

**Example 2:**
As above, but mbtiles format, and Bing imagery source. The `-v` option enables verbose output,
which will show more details about the download and processing progress.   
   

    ./basemapper.py -z 12-19 -b test.geojson -o test.mbtiles -s bing -v

<<<<<<< HEAD
    ./basemapper.py -z 12-19 -b test.geojson -o test.mbtiles -s ersi

## More examples of using Basemapper.py

### Example 1: Convert an ODK form with default settings

    python Basemapper.py input_form.xml

In this example, the script will use default settings for zoom levels, boundary, tile cache, output file name, and imagery source to generate a map output. The input file is `input_form.xml`.

### Example 2: Set custom zoom levels and imagery source

    python Basemapper.py -z 12-16 -s google input_form.xml

In this example, the `-z` option sets the zoom levels to 12-16, and the `-s` option sets the imagery source to Google. The input file is `input_form.xml`. The other options, such as boundary, tile cache, and output file name, will use their default settings.

### Example 3: Set custom boundary and output file name

    python Basemapper.py -b "25.5, -122.8, 37.5, -118.3" -o my_map.html input_form.xml

In this example, the `-b` option sets the boundary to "25.5, -122.8, 37.5, -118.3", which defines the southwest and northeast corners of the map. The `-o` option sets the output file name to "my_map.html". The input file is `input_form.xml`. The other options, such as zoom levels, tile cache, and imagery source, will use their default settings.

### Example 4: Enable verbose output

    python Basemapper.py -v input_form.xml

In this example, the `-v` option enables verbose output. The input file is `input_form.xml`. The other options, such as zoom levels, boundary, tile cache, output file name, and imagery source, will use their default settings.

### Example 5: Set custom tile cache and imagery source

    python Basemapper.py -t /path/to/tile/cache -s bing input_form.xml

In this example, the `-t` option sets the top level directory for the tile cache to "/path/to/tile/cache", and the `-s` option sets the imagery source to Bing. The input file is `input_form.xml`. The other options, such as zoom levels, boundary, and output file name, will use their default settings.

### Example 6: Set custom verbose output and imagery source

    python Basemapper.py -v -s ersi input_form.xml

In this example, the `-v` option enables verbose output, and the `-s` option sets the imagery source to ersi. The input file is `input_form.xml`. The other options, such as zoom levels, boundary, tile cache, and output file name, will use their default settings.
=======
**Example 3:**
Generate a basemap for the Topo imagery source using sqlitedb format.
 Additionally, the `-d` option specifies directory name for the title cache; /tiles/test. This is useful
 if you want to use the tile cache for other programs or update it later.
    
    ./basemapper.py -z 12-19 -b test.geojson -o test.sqlitedb -s topo -d /tiles/tests
>>>>>>> 7ef75870
<|MERGE_RESOLUTION|>--- conflicted
+++ resolved
@@ -16,7 +16,6 @@
 you don't have to update the map tile cache very often, but it's also
 easy to do so when you need to.
 
-<<<<<<< HEAD
 In addition to that, `Basemapper.py` is a Python script included in the odkconvert package, which builds mbtiles and sqlitedb files for ODK Collect and Osmand, typically containing satellite imagery. The script downloads map tiles to a cache and uses them to generate the basemap files. It does not perform data conversion. The resulting output can be used for visualizing geographic data and analyzing survey responses in a spatial context. The script provides various command-line options for customizing the output, such as setting the zoom levels, boundary, tile cache, output file name, and more.
 
 # Installation
@@ -41,18 +40,6 @@
 - -o OUTFILE, --outfile - OUTFILE Output file name
 - -d OUTDIR, --outdir OUTDIR -Output directory name for tile cache
 - -s {ersi,bing,topo,google,oam}, --source {ersi,bing,topo,google,oam} - Imagery source
-=======
-## Options
-
-- -h, --help show this help message and exit.
-- -v, --verbose verbose output.
-- -b BOUNDARY, --boundary BOUNDARY - The boundary for the area you want.
-- -z ZOOMS, --zooms ZOOMS - The Zoom levels to support.
-- -t TILES, --tiles TILES - Top level directory for tile cache.
-- -o OUTFILE, --outfile - OUTFILE Output file name. The file type is determined by the outfile extension.
-- -d OUTDIR, --outdir OUTDIR -Output directory name for tile cache.
-- -s {ersi,bing,topo,google,oam}, --source {ersi,bing,topo,google,oam} - Imagery source.
->>>>>>> 7ef75870
 
 ## Examples
 
@@ -68,7 +55,6 @@
 
     ./basemapper.py -z 12-19 -b test.geojson -o test.mbtiles -s bing -v
 
-<<<<<<< HEAD
     ./basemapper.py -z 12-19 -b test.geojson -o test.mbtiles -s ersi
 
 ## More examples of using Basemapper.py
@@ -108,11 +94,3 @@
     python Basemapper.py -v -s ersi input_form.xml
 
 In this example, the `-v` option enables verbose output, and the `-s` option sets the imagery source to ersi. The input file is `input_form.xml`. The other options, such as zoom levels, boundary, tile cache, and output file name, will use their default settings.
-=======
-**Example 3:**
-Generate a basemap for the Topo imagery source using sqlitedb format.
- Additionally, the `-d` option specifies directory name for the title cache; /tiles/test. This is useful
- if you want to use the tile cache for other programs or update it later.
-    
-    ./basemapper.py -z 12-19 -b test.geojson -o test.sqlitedb -s topo -d /tiles/tests
->>>>>>> 7ef75870
